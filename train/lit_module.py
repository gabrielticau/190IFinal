import torch
import lightning.pytorch as pl
from diffusers import StableDiffusionPipeline
import random

class DiffusionLoRAModule(pl.LightningModule):
    def __init__(self, pipeline: StableDiffusionPipeline, lr: float, train_strength: float = 0.3, 
                 style_tokens: list = None, multi_style_prob: float = 0.3):
        super().__init__()
        self.unet = pipeline.unet
        self.vae = pipeline.vae
        self.tokenizer = pipeline.tokenizer
        self.scheduler = pipeline.scheduler
        self.text_encoder = pipeline.text_encoder
        self.train_strength = train_strength
        self.lr = lr
        self.multi_style_prob = multi_style_prob

        self.style_tokens = style_tokens or ['<monet>', '<ukiyo_e>']
        special_tokens_dict = {'additional_special_tokens': self.style_tokens}
        self.tokenizer.add_special_tokens(special_tokens_dict)
        self.text_encoder.resize_token_embeddings(len(self.tokenizer))
        self._initialize_style_embeddings()
        self._freeze_text_encoder()

        self.style_templates = {
            'monet': [
                "An impressionist painting of {caption}",
                "A {caption} in the style of Claude Monet",
                "Impressionist artwork depicting {caption}",
                "{caption} painted with soft brushstrokes and natural light"
            ],
            'ukiyo_e': [
                "A Japanese woodblock print of {caption}",
                "Traditional ukiyo-e artwork showing {caption}",
                "Japanese art depicting {caption}",
                "{caption} in the style of traditional Japanese prints"
            ],
            'fusion': [
                "A {caption} combining impressionist and Japanese artistic styles",
                "An artistic fusion of Western impressionism and Japanese ukiyo-e showing {caption}",
                "{caption} painted in a style blending Monet's impressionism with Japanese woodblock techniques"
            ]
        }

    def _initialize_style_embeddings(self):
        art_concepts = {
            '<monet>': ['impressionist', 'water', 'light', 'garden', 'brushstroke', 'nature'],
            '<ukiyo_e>': ['japanese', 'woodblock', 'traditional', 'elegant', 'delicate', 'seasonal']
        }

        with torch.no_grad():
            for token in self.style_tokens:
                if token in art_concepts:
                    token_id = self.tokenizer.convert_tokens_to_ids(token)
                    concept_words = art_concepts[token]
                    concept_embeddings = []
                    for word in concept_words:
                        word_ids = self.tokenizer.encode(word, add_special_tokens=False)
                        if word_ids:
                            word_embed = self.text_encoder.text_model.embeddings.token_embedding(
                                torch.tensor(word_ids[0]).to(self.device)
                            )
                            concept_embeddings.append(word_embed)
                    if concept_embeddings:
                        avg_embedding = torch.stack(concept_embeddings).mean(dim=0)
                        noise = torch.randn_like(avg_embedding) * 0.02
                        avg_embedding = avg_embedding + noise
                        self.text_encoder.text_model.embeddings.token_embedding.weight[token_id] = avg_embedding
                        print(f"Initialized {token} embedding from {len(concept_embeddings)} concept words")

    def _freeze_text_encoder(self):
        for param in self.text_encoder.parameters():
            param.requires_grad = False
        for token in self.style_tokens:
            token_id = self.tokenizer.convert_tokens_to_ids(token)
            if token_id < len(self.text_encoder.text_model.embeddings.token_embedding.weight):
                self.text_encoder.text_model.embeddings.token_embedding.weight[token_id].requires_grad = True
                print(f"Enabled training for {token} (ID: {token_id})")

    def _generate_styled_prompt(self, caption: str, style):
        if isinstance(style, list) and len(style) > 1:
            if random.random() < 0.5:
                template = random.choice(self.style_templates['fusion'])
                return template.format(caption=caption)
            else:
                style_tokens_str = ' and '.join([f'<{s}>' for s in style])
                return f"A {caption} in the style of {style_tokens_str}"
        else:
            style_name = style if isinstance(style, str) else style[0]
            if random.random() < 0.3 and style_name in self.style_templates:
                template = random.choice(self.style_templates[style_name])
                return template.format(caption=caption)
            return f"A {caption} in the style of <{style_name}>"

<<<<<<< HEAD
        self.prefix = 'A Painting'
    
=======
>>>>>>> eeaf9e81
    def training_step(self, batch, batch_idx):
        if len(batch) == 3:
            images, captions, style_labels = batch
        else:
            images, captions = batch
            style_labels = ['monet'] * len(captions)

        B = images.size(0)
        styled_captions = [self._generate_styled_prompt(c, s) for c, s in zip(captions, style_labels)]

        tokens = self.tokenizer(
            styled_captions,
            return_tensors='pt',
            padding='max_length',
            truncation=True,
            max_length=77
        ).input_ids.to(self.device)

        text_embeddings = self.text_encoder(tokens)[0]
        latents = self.vae.encode(images).latent_dist.sample() * 0.18215
        noise = torch.randn_like(latents)
        timesteps = torch.randint(0, int(1000 * self.train_strength), (B,), device=self.device, dtype=torch.long)
        noisy_latents = self.scheduler.add_noise(latents, noise, timesteps)

        noise_pred = self.unet(noisy_latents, timesteps, encoder_hidden_states=text_embeddings)['sample']
        loss = torch.nn.functional.mse_loss(noise_pred, noise)

        if isinstance(style_labels[0], list):
            self.log('train_loss_fusion', loss, on_step=True, on_epoch=True, batch_size=B)
        else:
            style_name = style_labels[0] if isinstance(style_labels[0], str) else 'unknown'
            self.log(f'train_loss_{style_name}', loss, on_step=True, on_epoch=True, batch_size=B)

        self.log('train_loss', loss, on_step=True, on_epoch=True, batch_size=B)
        return loss

    def configure_optimizers(self):
        trainable_params = []
        unet_param_count = 0
        for param in self.unet.parameters():
            if param.requires_grad:
                trainable_params.append(param)
                unet_param_count += param.numel()

        token_param_count = 0
        for token in self.style_tokens:
            token_id = self.tokenizer.convert_tokens_to_ids(token)
            if token_id < len(self.text_encoder.text_model.embeddings.token_embedding.weight):
                embedding_param = self.text_encoder.text_model.embeddings.token_embedding.weight[token_id]
                if embedding_param.requires_grad:
                    trainable_params.append(embedding_param)
                    token_param_count += embedding_param.numel()

        print(f"Trainable parameters - UNet LoRA: {unet_param_count:,}, Style tokens: {token_param_count:,}")

        unet_params = [p for p in self.unet.parameters() if p.requires_grad]
        token_params = []
        for token in self.style_tokens:
            token_id = self.tokenizer.convert_tokens_to_ids(token)
            embedding_param = self.text_encoder.text_model.embeddings.token_embedding.weight[token_id]
            if embedding_param.requires_grad:
                token_params.append(embedding_param)

        param_groups = []
        if unet_params:
            param_groups.append({'params': unet_params, 'lr': self.lr})
        if token_params:
            param_groups.append({'params': token_params, 'lr': self.lr * 5.0})

        optimizer = torch.optim.AdamW(param_groups, weight_decay=0.01)
        scheduler = torch.optim.lr_scheduler.CosineAnnealingLR(optimizer, T_max=1000)

        return {
            'optimizer': optimizer,
            'lr_scheduler': {
                'scheduler': scheduler,
                'interval': 'step'
            }
        }

    def save_style_tokens(self, save_path: str):
        style_embeddings = {}
        for token in self.style_tokens:
            token_id = self.tokenizer.convert_tokens_to_ids(token)
            if token_id < len(self.text_encoder.text_model.embeddings.token_embedding.weight):
                embedding = self.text_encoder.text_model.embeddings.token_embedding.weight[token_id]
                style_embeddings[token] = embedding.detach().cpu()

        torch.save(style_embeddings, save_path)
        print(f"Style token embeddings saved to {save_path}")

        if len(self.style_tokens) > 1:
            similarities = {}
            embeddings_list = list(style_embeddings.values())
            for i, token1 in enumerate(self.style_tokens):
                for j, token2 in enumerate(self.style_tokens[i + 1:], i + 1):
                    sim = torch.cosine_similarity(embeddings_list[i], embeddings_list[j], dim=0)
                    similarities[f"{token1}_{token2}"] = sim.item()

            print("Style token similarities:", similarities)<|MERGE_RESOLUTION|>--- conflicted
+++ resolved
@@ -93,11 +93,6 @@
                 return template.format(caption=caption)
             return f"A {caption} in the style of <{style_name}>"
 
-<<<<<<< HEAD
-        self.prefix = 'A Painting'
-    
-=======
->>>>>>> eeaf9e81
     def training_step(self, batch, batch_idx):
         if len(batch) == 3:
             images, captions, style_labels = batch
